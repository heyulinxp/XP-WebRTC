/*
 *  Copyright (c) 2011 The WebRTC project authors. All Rights Reserved.
 *
 *  Use of this source code is governed by a BSD-style license
 *  that can be found in the LICENSE file in the root of the source
 *  tree. An additional intellectual property rights grant can be found
 *  in the file PATENTS.  All contributing project authors may
 *  be found in the AUTHORS file in the root of the source tree.
 */

#include "modules/video_coding/timing.h"

#include <assert.h>

#include <algorithm>

#include "rtc_base/experiments/field_trial_parser.h"
#include "rtc_base/time/timestamp_extrapolator.h"
#include "system_wrappers/include/clock.h"
#include "system_wrappers/include/field_trial.h"

namespace webrtc {

VCMTiming::VCMTiming(Clock* clock)
    : clock_(clock),
      ts_extrapolator_(std::make_unique<TimestampExtrapolator>(
          clock_->TimeInMilliseconds())),
      codec_timer_(std::make_unique<VCMCodecTimer>()),
      render_delay_ms_(kDefaultRenderDelayMs),
      min_playout_delay_ms_(0),
      max_playout_delay_ms_(10000),
      jitter_delay_ms_(0),
      current_delay_ms_(0),
      prev_frame_timestamp_(0),
      timing_frame_info_(),
      num_decoded_frames_(0),
      low_latency_renderer_enabled_("enabled", true) {
  ParseFieldTrial({&low_latency_renderer_enabled_},
                  field_trial::FindFullName("WebRTC-LowLatencyRenderer"));
}

void VCMTiming::Reset() {
  MutexLock lock(&mutex_);
  ts_extrapolator_->Reset(clock_->TimeInMilliseconds());
  codec_timer_ = std::make_unique<VCMCodecTimer>();
  render_delay_ms_ = kDefaultRenderDelayMs;
  min_playout_delay_ms_ = 0;
  jitter_delay_ms_ = 0;
  current_delay_ms_ = 0;
  prev_frame_timestamp_ = 0;
}

void VCMTiming::set_render_delay(int render_delay_ms) {
  MutexLock lock(&mutex_);
  render_delay_ms_ = render_delay_ms;
}

void VCMTiming::set_min_playout_delay(int min_playout_delay_ms) {
  MutexLock lock(&mutex_);
  min_playout_delay_ms_ = min_playout_delay_ms;
}

int VCMTiming::min_playout_delay() {
  MutexLock lock(&mutex_);
  return min_playout_delay_ms_;
}

void VCMTiming::set_max_playout_delay(int max_playout_delay_ms) {
  MutexLock lock(&mutex_);
  max_playout_delay_ms_ = max_playout_delay_ms;
}

int VCMTiming::max_playout_delay() {
  MutexLock lock(&mutex_);
  return max_playout_delay_ms_;
}

//设置视频必须在接收器上延迟的最短时间，以获得所需的抖动缓冲级别
void VCMTiming::SetJitterDelay(int jitter_delay_ms) {
  MutexLock lock(&mutex_);
  if (jitter_delay_ms != jitter_delay_ms_) {
    jitter_delay_ms_ = jitter_delay_ms;
    // When in initial state, set current delay to minimum delay.
    if (current_delay_ms_ == 0) {
      current_delay_ms_ = jitter_delay_ms_;
    }
  }
}

//更新当前的current_delay_ms_
void VCMTiming::UpdateCurrentDelay(uint32_t frame_timestamp) {
  MutexLock lock(&mutex_);
  int target_delay_ms = TargetDelayInternal();

  if (current_delay_ms_ == 0) {
    // Not initialized, set current delay to target.
    //初始化
    current_delay_ms_ = target_delay_ms;
  } else if (target_delay_ms != current_delay_ms_) {
    int64_t delay_diff_ms =
        static_cast<int64_t>(target_delay_ms) - current_delay_ms_;
    // Never change the delay with more than 100 ms every second. If we're
    // changing the delay in too large steps we will get noticeable freezes. By
    // limiting the change we can increase the delay in smaller steps, which
    // will be experienced as the video is played in slow motion. When lowering
    // the delay the video will be played at a faster pace.
    //千万不要改变每秒超过100毫秒的延迟。如果我们改变延迟的步数太大，我们将得到明显的冻结。
    //通过限制更改，我们可以在较小的步骤中增加延迟，这将在视频以慢动作播放时体验到。
    //当降低延迟时，视频将以更快的速度播放。
    int64_t max_change_ms = 0;
    if (frame_timestamp < 0x0000ffff && prev_frame_timestamp_ > 0xffff0000) {
      // wrap
      max_change_ms = kDelayMaxChangeMsPerS *
                      (frame_timestamp + (static_cast<int64_t>(1) << 32) -
                       prev_frame_timestamp_) /
                      90000;
    } else {
      max_change_ms = kDelayMaxChangeMsPerS *
                      (frame_timestamp - prev_frame_timestamp_) / 90000;
    }

    if (max_change_ms <= 0) {
      // Any changes less than 1 ms are truncated and will be postponed.
      // Negative change will be due to reordering and should be ignored.
      //任何小于1毫秒的更改都将被截断并将被推迟。负变化将是由于重新排序，应忽略。
      return;
    }
    delay_diff_ms = std::max(delay_diff_ms, -max_change_ms);
    delay_diff_ms = std::min(delay_diff_ms, max_change_ms);

    current_delay_ms_ = current_delay_ms_ + delay_diff_ms;
  }
  prev_frame_timestamp_ = frame_timestamp;
}

//更新当前的current_delay_ms_
void VCMTiming::UpdateCurrentDelay(int64_t render_time_ms,
                                   int64_t actual_decode_time_ms) {
  MutexLock lock(&mutex_);
  uint32_t target_delay_ms = TargetDelayInternal();
  int64_t delayed_ms =
      actual_decode_time_ms -
      (render_time_ms - RequiredDecodeTimeMs() - render_delay_ms_);
  if (delayed_ms < 0) {
    return;
  }
  if (current_delay_ms_ + delayed_ms <= target_delay_ms) {
    current_delay_ms_ += delayed_ms;
  } else {
    current_delay_ms_ = target_delay_ms;
  }
}

void VCMTiming::StopDecodeTimer(uint32_t /*time_stamp*/,
                                int32_t decode_time_ms,
                                int64_t now_ms,
                                int64_t /*render_time_ms*/) {
  StopDecodeTimer(decode_time_ms, now_ms);
}

void VCMTiming::StopDecodeTimer(int32_t decode_time_ms, int64_t now_ms) {
  MutexLock lock(&mutex_);
  codec_timer_->AddTiming(decode_time_ms, now_ms);
  assert(decode_time_ms >= 0);
  ++num_decoded_frames_;
}

//新来了一个timestamp
void VCMTiming::IncomingTimestamp(uint32_t time_stamp, int64_t now_ms) {
  MutexLock lock(&mutex_);
  ts_extrapolator_->Update(now_ms, time_stamp);
}

//计算渲染需要的时间
int64_t VCMTiming::RenderTimeMs(uint32_t frame_timestamp,
                                int64_t now_ms) const {
  MutexLock lock(&mutex_);
  return RenderTimeMsInternal(frame_timestamp, now_ms);
}

//计算渲染需要的时间
int64_t VCMTiming::RenderTimeMsInternal(uint32_t frame_timestamp,
                                        int64_t now_ms) const {
  constexpr int kLowLatencyRendererMaxPlayoutDelayMs = 500;
  if (min_playout_delay_ms_ == 0 &&
      (max_playout_delay_ms_ == 0 ||
       (low_latency_renderer_enabled_ &&
        max_playout_delay_ms_ <= kLowLatencyRendererMaxPlayoutDelayMs))) {
    // Render as soon as possible or with low-latency renderer algorithm.
    return 0;
  }
<<<<<<< HEAD
  //时间外推
=======
  // Note that TimestampExtrapolator::ExtrapolateLocalTime is not a const
  // method; it mutates the object's wraparound state.
>>>>>>> 55b3ccd0
  int64_t estimated_complete_time_ms =
      ts_extrapolator_->ExtrapolateLocalTime(frame_timestamp);
  //外推时间计算出错了吧
  if (estimated_complete_time_ms == -1) {
    estimated_complete_time_ms = now_ms;
  }

  // Make sure the actual delay stays in the range of |min_playout_delay_ms_|
  // and |max_playout_delay_ms_|.
  //确保真实的delay时间在范围之间
  int actual_delay = std::max(current_delay_ms_, min_playout_delay_ms_);
  actual_delay = std::min(actual_delay, max_playout_delay_ms_);
  return estimated_complete_time_ms + actual_delay;
}

int VCMTiming::RequiredDecodeTimeMs() const {
  const int decode_time_ms = codec_timer_->RequiredDecodeTimeMs();
  assert(decode_time_ms >= 0);
  return decode_time_ms;
}

//估计的最大等待时间=渲染后的时间-当前时间-编码所需时间-渲染所需时间
int64_t VCMTiming::MaxWaitingTime(int64_t render_time_ms,
                                  int64_t now_ms) const {
  MutexLock lock(&mutex_);

  const int64_t max_wait_time_ms =
      render_time_ms - now_ms - RequiredDecodeTimeMs() - render_delay_ms_;

  return max_wait_time_ms;
}

// Returns the current target delay which is required delay + decode time +
// render delay.
//jitter延时+解码延时+渲染延时
int VCMTiming::TargetVideoDelay() const {
  MutexLock lock(&mutex_);
  return TargetDelayInternal();
}

//计算目标延时，抖动延时+编码延时+渲染后所需时间
int VCMTiming::TargetDelayInternal() const {
  return std::max(min_playout_delay_ms_,
                  jitter_delay_ms_ + RequiredDecodeTimeMs() + render_delay_ms_);
}

bool VCMTiming::GetTimings(int* max_decode_ms,
                           int* current_delay_ms,
                           int* target_delay_ms,
                           int* jitter_buffer_ms,
                           int* min_playout_delay_ms,
                           int* render_delay_ms) const {
  MutexLock lock(&mutex_);
  *max_decode_ms = RequiredDecodeTimeMs();
  *current_delay_ms = current_delay_ms_;
  *target_delay_ms = TargetDelayInternal();
  *jitter_buffer_ms = jitter_delay_ms_;
  *min_playout_delay_ms = min_playout_delay_ms_;
  *render_delay_ms = render_delay_ms_;
  return (num_decoded_frames_ > 0);
}

void VCMTiming::SetTimingFrameInfo(const TimingFrameInfo& info) {
  MutexLock lock(&mutex_);
  timing_frame_info_.emplace(info);
}

absl::optional<TimingFrameInfo> VCMTiming::GetTimingFrameInfo() {
  MutexLock lock(&mutex_);
  return timing_frame_info_;
}

void VCMTiming::SetMaxCompositionDelayInFrames(
    absl::optional<int> max_composition_delay_in_frames) {
  MutexLock lock(&mutex_);
  max_composition_delay_in_frames_ = max_composition_delay_in_frames;
}

absl::optional<int> VCMTiming::MaxCompositionDelayInFrames() const {
  MutexLock lock(&mutex_);
  return max_composition_delay_in_frames_;
}

}  // namespace webrtc<|MERGE_RESOLUTION|>--- conflicted
+++ resolved
@@ -189,12 +189,9 @@
     // Render as soon as possible or with low-latency renderer algorithm.
     return 0;
   }
-<<<<<<< HEAD
-  //时间外推
-=======
   // Note that TimestampExtrapolator::ExtrapolateLocalTime is not a const
   // method; it mutates the object's wraparound state.
->>>>>>> 55b3ccd0
+  //时间外推
   int64_t estimated_complete_time_ms =
       ts_extrapolator_->ExtrapolateLocalTime(frame_timestamp);
   //外推时间计算出错了吧
