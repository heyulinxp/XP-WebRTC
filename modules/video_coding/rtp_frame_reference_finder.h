--- conflicted
+++ resolved
@@ -59,166 +59,7 @@
   void ClearTo(uint16_t seq_num);
 
  private:
-<<<<<<< HEAD
-  static const uint16_t kPicIdLength = 1 << 15;
-  static const uint8_t kMaxTemporalLayers = 5;
-  static const int kMaxLayerInfo = 50;
-  static const int kMaxStashedFrames = 100;
-  static const int kMaxNotYetReceivedFrames = 100;
-  static const int kMaxGofSaved = 50;
-  static const int kMaxPaddingAge = 100;
-
-  //三种策略
-  enum FrameDecision { kStash, kHandOff, kDrop };
-
-  struct GofInfo {
-    GofInfo(GofInfoVP9* gof, uint16_t last_picture_id)
-        : gof(gof), last_picture_id(last_picture_id) {}
-    GofInfoVP9* gof;
-    uint16_t last_picture_id;
-  };
-
-  // Find the relevant group of pictures and update its "last-picture-id-with
-  // padding" sequence number.
-  void UpdateLastPictureIdWithPadding(uint16_t seq_num);
-
-  // Retry stashed frames until no more complete frames are found.
-  void RetryStashedFrames();
-
-  void HandOffFrame(std::unique_ptr<RtpFrameObject> frame);
-
-  FrameDecision ManageFrameInternal(RtpFrameObject* frame);
-
-  FrameDecision ManageFrameGeneric(
-      RtpFrameObject* frame,
-      const RTPVideoHeader::GenericDescriptorInfo& descriptor);
-
-  // Find references for frames with no or very limited information in the
-  // descriptor. If |picture_id| is unspecified then packet sequence numbers
-  // will be used to determine the references of the frames.
-  FrameDecision ManageFramePidOrSeqNum(RtpFrameObject* frame, int picture_id);
-
-  // Find references for Vp8 frames
-  FrameDecision ManageFrameVp8(RtpFrameObject* frame);
-
-  // Updates necessary layer info state used to determine frame references for
-  // Vp8.
-  void UpdateLayerInfoVp8(RtpFrameObject* frame,
-                          int64_t unwrapped_tl0,
-                          uint8_t temporal_idx);
-
-  // Find references for Vp9 frames
-  FrameDecision ManageFrameVp9(RtpFrameObject* frame);
-
-  // Check if we are missing a frame necessary to determine the references
-  // for this frame.
-  bool MissingRequiredFrameVp9(uint16_t picture_id, const GofInfo& info);
-
-  // Updates which frames that have been received. If there is a gap,
-  // missing frames will be added to |missing_frames_for_layer_| or
-  // if this is an already missing frame then it will be removed.
-  void FrameReceivedVp9(uint16_t picture_id, GofInfo* info);
-
-  // Check if there is a frame with the up-switch flag set in the interval
-  // (|pid_ref|, |picture_id|) with temporal layer smaller than |temporal_idx|.
-  bool UpSwitchInIntervalVp9(uint16_t picture_id,
-                             uint8_t temporal_idx,
-                             uint16_t pid_ref);
-
-  // Unwrap |frame|s picture id and its references to 16 bits.
-  void UnwrapPictureIds(RtpFrameObject* frame);
-
-  // Find references for H264 frames
-  FrameDecision ManageFrameH264(RtpFrameObject* frame);
-
-  // Update "last-picture-id-with-padding" sequence number for H264.
-  void UpdateLastPictureIdWithPaddingH264();
-
-  // Update H264 layer info state used to determine frame references.
-  void UpdateLayerInfoH264(RtpFrameObject* frame,
-                           int64_t unwrapped_tl0,
-                           uint8_t temporal_idx);
-
-  // Update H264 state for decodeable frames.
-  void UpdateDataH264(RtpFrameObject* frame,
-                      int64_t unwrapped_tl0,
-                      uint8_t temporal_idx);
-
-  // For every group of pictures, hold two sequence numbers. The first being
-  // the sequence number of the last packet of the last completed frame, and
-  // the second being the sequence number of the last packet of the last
-  // completed frame advanced by any potential continuous packets of padding.
-  std::map<uint16_t,
-           std::pair<uint16_t, uint16_t>,
-           DescendingSeqNumComp<uint16_t>>
-      last_seq_num_gop_;
-
-  // Save the last picture id in order to detect when there is a gap in frames
-  // that have not yet been fully received.
-  int last_picture_id_;
-
-  // Padding packets that have been received but that are not yet continuous
-  // with any group of pictures.
-  std::set<uint16_t, DescendingSeqNumComp<uint16_t>> stashed_padding_;
-
-  // Frames earlier than the last received frame that have not yet been
-  // fully received.
-  std::set<uint16_t, DescendingSeqNumComp<uint16_t, kPicIdLength>>
-      not_yet_received_frames_;
-
-  // Sequence numbers of frames earlier than the last received frame that
-  // have not yet been fully received.
-  std::set<uint16_t, DescendingSeqNumComp<uint16_t>> not_yet_received_seq_num_;
-
-  // Frames that have been fully received but didn't have all the information
-  // needed to determine their references.
-  //帧已完全接收，但没有确定其引用所需的所有信息。
-  std::deque<std::unique_ptr<RtpFrameObject>> stashed_frames_;
-
-  // Holds the information about the last completed frame for a given temporal
-  // layer given an unwrapped Tl0 picture index.
-  //在给定展开Tl0图片索引的给定时间层中，保存有关最后完成的帧的信息。
-  std::map<int64_t, std::array<int64_t, kMaxTemporalLayers>> layer_info_;
-
-  // Where the current scalability structure is in the
-  // |scalability_structures_| array.
-  uint8_t current_ss_idx_;
-
-  // Holds received scalability structures.
-  std::array<GofInfoVP9, kMaxGofSaved> scalability_structures_;
-
-  // Holds the the Gof information for a given unwrapped TL0 picture index.
-  std::map<int64_t, GofInfo> gof_info_;
-
-  // Keep track of which picture id and which temporal layer that had the
-  // up switch flag set.
-  std::map<uint16_t, uint8_t, DescendingSeqNumComp<uint16_t, kPicIdLength>>
-      up_switch_;
-
-  // For every temporal layer, keep a set of which frames that are missing.
-  std::array<std::set<uint16_t, DescendingSeqNumComp<uint16_t, kPicIdLength>>,
-             kMaxTemporalLayers>
-      missing_frames_for_layer_;
-
-  // How far frames have been cleared by sequence number. A frame will be
-  // cleared if it contains a packet with a sequence number older than
-  // |cleared_to_seq_num_|.
-  int cleared_to_seq_num_;
-
-  OnCompleteFrameCallback* frame_callback_;
-
-  // Unwrapper used to unwrap generic RTP streams. In a generic stream we derive
-  // a picture id from the packet sequence number.
-  SeqNumUnwrapper<uint16_t> rtp_seq_num_unwrapper_;
-
-  // Unwrapper used to unwrap VP8/VP9 streams which have their picture id
-  // specified.
-  SeqNumUnwrapper<uint16_t, kPicIdLength> unwrapper_;
-
-  SeqNumUnwrapper<uint8_t> tl0_unwrapper_;
-=======
   void HandOffFrames(ReturnVector frames);
->>>>>>> 3ae09f54
 
   // How far frames have been cleared out of the buffer by RTP sequence number.
   // A frame will be cleared if it contains a packet with a sequence number
