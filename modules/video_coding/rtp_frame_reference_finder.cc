/*
 *  Copyright (c) 2016 The WebRTC project authors. All Rights Reserved.
 *
 *  Use of this source code is governed by a BSD-style license
 *  that can be found in the LICENSE file in the root of the source
 *  tree. An additional intellectual property rights grant can be found
 *  in the file PATENTS.  All contributing project authors may
 *  be found in the AUTHORS file in the root of the source tree.
 */

#include "modules/video_coding/rtp_frame_reference_finder.h"

#include <utility>

#include "absl/types/variant.h"
#include "modules/video_coding/frame_object.h"
#include "modules/video_coding/rtp_frame_id_only_ref_finder.h"
#include "modules/video_coding/rtp_generic_ref_finder.h"
#include "modules/video_coding/rtp_seq_num_only_ref_finder.h"
#include "modules/video_coding/rtp_vp8_ref_finder.h"
#include "modules/video_coding/rtp_vp9_ref_finder.h"

namespace webrtc {
namespace video_coding {
<<<<<<< HEAD

RtpFrameReferenceFinder::RtpFrameReferenceFinder(
    OnCompleteFrameCallback* frame_callback)
    : RtpFrameReferenceFinder(frame_callback, 0) {}

RtpFrameReferenceFinder::RtpFrameReferenceFinder(
    OnCompleteFrameCallback* frame_callback,
    int64_t picture_id_offset)
    : last_picture_id_(-1),
      current_ss_idx_(0),
      cleared_to_seq_num_(-1),
      frame_callback_(frame_callback),
      picture_id_offset_(picture_id_offset) {}

RtpFrameReferenceFinder::~RtpFrameReferenceFinder() = default;

//判断帧间参考关系。若当前帧的参考帧没到，继续等。
//管理这个帧,直到:
//- 已有关于这个帧的所有references的信息,然后frame_callback_会被调用
//- 已有太多缓存的帧(超过了kMaxStashedFrames),那么丢弃这个帧
//- 被ClearTo声明为要cleared的,那么也丢弃它
void RtpFrameReferenceFinder::ManageFrame(
    std::unique_ptr<RtpFrameObject> frame) {
  // If we have cleared past this frame, drop it.
  //已经被clear过的，直接放弃
  if (cleared_to_seq_num_ != -1 &&
      AheadOf<uint16_t>(cleared_to_seq_num_, frame->first_seq_num())) {
    return;
  }

  FrameDecision decision = ManageFrameInternal(frame.get());

  switch (decision) {
    case kStash:
      if (stashed_frames_.size() > kMaxStashedFrames)
        stashed_frames_.pop_back();
      stashed_frames_.push_front(std::move(frame));
      break;
    case kHandOff:
      HandOffFrame(std::move(frame));
      RetryStashedFrames();
      break;
    case kDrop:
      break;
  }
}

//重试缓存的帧，直到找不到更多完整的帧。
void RtpFrameReferenceFinder::RetryStashedFrames() {
  bool complete_frame = false;
  do {
    complete_frame = false;
    for (auto frame_it = stashed_frames_.begin();
         frame_it != stashed_frames_.end();) {
      FrameDecision decision = ManageFrameInternal(frame_it->get());

      switch (decision) {
        case kStash:
          ++frame_it;
          break;
        case kHandOff:
          complete_frame = true;
          HandOffFrame(std::move(*frame_it));
          ABSL_FALLTHROUGH_INTENDED;
        case kDrop:
          frame_it = stashed_frames_.erase(frame_it);
      }
    }
  } while (complete_frame);
}

//交接frame数据,调用onCompleteFrame
void RtpFrameReferenceFinder::HandOffFrame(
    std::unique_ptr<RtpFrameObject> frame) {
  frame->id.picture_id += picture_id_offset_;
  for (size_t i = 0; i < frame->num_references; ++i) {
    frame->references[i] += picture_id_offset_;
  }

  frame_callback_->OnCompleteFrame(std::move(frame));
}

//管理Frame的内部方法,针对不同类型的编码格式(VP8/VP9/Generic)选择方法
RtpFrameReferenceFinder::FrameDecision
RtpFrameReferenceFinder::ManageFrameInternal(RtpFrameObject* frame) {
  if (const absl::optional<RTPVideoHeader::GenericDescriptorInfo>&
          generic_descriptor = frame->GetRtpVideoHeader().generic) {
    return ManageFrameGeneric(frame, *generic_descriptor);
  }

  switch (frame->codec_type()) {
    case kVideoCodecVP8:
      return ManageFrameVp8(frame);
    case kVideoCodecVP9:
      return ManageFrameVp9(frame);
    case kVideoCodecGeneric:
      if (auto* generic_header = absl::get_if<RTPVideoHeaderLegacyGeneric>(
              &frame->GetRtpVideoHeader().video_type_header)) {
        return ManageFramePidOrSeqNum(frame, generic_header->picture_id);
      }
      ABSL_FALLTHROUGH_INTENDED;
    default:
      return ManageFramePidOrSeqNum(frame, kNoPictureId);
  }
}

//通知已接收到填充，引用查找程序可能需要它来计算帧的引用。
void RtpFrameReferenceFinder::PaddingReceived(uint16_t seq_num) {
  auto clean_padding_to =
      stashed_padding_.lower_bound(seq_num - kMaxPaddingAge);
  stashed_padding_.erase(stashed_padding_.begin(), clean_padding_to);
  stashed_padding_.insert(seq_num);
  UpdateLastPictureIdWithPadding(seq_num);
  RetryStashedFrames();
}

//清除包含早于|seq_num|的包的所有隐藏帧。
void RtpFrameReferenceFinder::ClearTo(uint16_t seq_num) {
  cleared_to_seq_num_ = seq_num;

  auto it = stashed_frames_.begin();
  while (it != stashed_frames_.end()) {
  	//cleared_to_seq_num_比frame的seqNum大,则erase
    if (AheadOf<uint16_t>(cleared_to_seq_num_, (*it)->first_seq_num())) {
      it = stashed_frames_.erase(it);
    } else {
      ++it;
    }
  }
}

void RtpFrameReferenceFinder::UpdateLastPictureIdWithPadding(uint16_t seq_num) {
  auto gop_seq_num_it = last_seq_num_gop_.upper_bound(seq_num);

  // If this padding packet "belongs" to a group of pictures that we don't track
  // anymore, do nothing.
  if (gop_seq_num_it == last_seq_num_gop_.begin())
    return;
  --gop_seq_num_it;

  // Calculate the next contiuous sequence number and search for it in
  // the padding packets we have stashed.
  uint16_t next_seq_num_with_padding = gop_seq_num_it->second.second + 1;
  auto padding_seq_num_it =
      stashed_padding_.lower_bound(next_seq_num_with_padding);

  // While there still are padding packets and those padding packets are
  // continuous, then advance the "last-picture-id-with-padding" and remove
  // the stashed padding packet.
  while (padding_seq_num_it != stashed_padding_.end() &&
         *padding_seq_num_it == next_seq_num_with_padding) {
    gop_seq_num_it->second.second = next_seq_num_with_padding;
    ++next_seq_num_with_padding;
    padding_seq_num_it = stashed_padding_.erase(padding_seq_num_it);
  }

  // In the case where the stream has been continuous without any new keyframes
  // for a while there is a risk that new frames will appear to be older than
  // the keyframe they belong to due to wrapping sequence number. In order
  // to prevent this we advance the picture id of the keyframe every so often.
  if (ForwardDiff(gop_seq_num_it->first, seq_num) > 10000) {
    auto save = gop_seq_num_it->second;
    last_seq_num_gop_.clear();
    last_seq_num_gop_[seq_num] = save;
  }
}

RtpFrameReferenceFinder::FrameDecision
RtpFrameReferenceFinder::ManageFrameGeneric(
    RtpFrameObject* frame,
    const RTPVideoHeader::GenericDescriptorInfo& descriptor) {
  frame->id.picture_id = descriptor.frame_id;
  frame->id.spatial_layer = descriptor.spatial_index;

  if (EncodedFrame::kMaxFrameReferences < descriptor.dependencies.size()) {
    RTC_LOG(LS_WARNING) << "Too many dependencies in generic descriptor.";
    return kDrop;
  }

  frame->num_references = descriptor.dependencies.size();
  for (size_t i = 0; i < descriptor.dependencies.size(); ++i)
    frame->references[i] = descriptor.dependencies[i];

  return kHandOff;
}

RtpFrameReferenceFinder::FrameDecision
RtpFrameReferenceFinder::ManageFramePidOrSeqNum(RtpFrameObject* frame,
                                                int picture_id) {
  // If |picture_id| is specified then we use that to set the frame references,
  // otherwise we use sequence number.
  if (picture_id != kNoPictureId) {
    frame->id.picture_id = unwrapper_.Unwrap(picture_id & 0x7FFF);
    frame->num_references =
        frame->frame_type() == VideoFrameType::kVideoFrameKey ? 0 : 1;
    frame->references[0] = frame->id.picture_id - 1;
    return kHandOff;
  }

  if (frame->frame_type() == VideoFrameType::kVideoFrameKey) {
    last_seq_num_gop_.insert(std::make_pair(
        frame->last_seq_num(),
        std::make_pair(frame->last_seq_num(), frame->last_seq_num())));
  }

  // We have received a frame but not yet a keyframe, stash this frame.
  if (last_seq_num_gop_.empty())
    return kStash;

  // Clean up info for old keyframes but make sure to keep info
  // for the last keyframe.
  auto clean_to = last_seq_num_gop_.lower_bound(frame->last_seq_num() - 100);
  for (auto it = last_seq_num_gop_.begin();
       it != clean_to && last_seq_num_gop_.size() > 1;) {
    it = last_seq_num_gop_.erase(it);
  }

  // Find the last sequence number of the last frame for the keyframe
  // that this frame indirectly references.
  auto seq_num_it = last_seq_num_gop_.upper_bound(frame->last_seq_num());
  if (seq_num_it == last_seq_num_gop_.begin()) {
    RTC_LOG(LS_WARNING) << "Generic frame with packet range ["
                        << frame->first_seq_num() << ", "
                        << frame->last_seq_num()
                        << "] has no GoP, dropping frame.";
    return kDrop;
  }
  seq_num_it--;

  // Make sure the packet sequence numbers are continuous, otherwise stash
  // this frame.
  uint16_t last_picture_id_gop = seq_num_it->second.first;
  uint16_t last_picture_id_with_padding_gop = seq_num_it->second.second;
  if (frame->frame_type() == VideoFrameType::kVideoFrameDelta) {
    uint16_t prev_seq_num = frame->first_seq_num() - 1;

    if (prev_seq_num != last_picture_id_with_padding_gop)
      return kStash;
  }

  RTC_DCHECK(AheadOrAt(frame->last_seq_num(), seq_num_it->first));

  // Since keyframes can cause reordering we can't simply assign the
  // picture id according to some incrementing counter.
  frame->id.picture_id = frame->last_seq_num();
  frame->num_references =
      frame->frame_type() == VideoFrameType::kVideoFrameDelta;
  frame->references[0] = rtp_seq_num_unwrapper_.Unwrap(last_picture_id_gop);
  if (AheadOf<uint16_t>(frame->id.picture_id, last_picture_id_gop)) {
    seq_num_it->second.first = frame->id.picture_id;
    seq_num_it->second.second = frame->id.picture_id;
  }

  UpdateLastPictureIdWithPadding(frame->id.picture_id);
  frame->id.picture_id = rtp_seq_num_unwrapper_.Unwrap(frame->id.picture_id);
  return kHandOff;
}

RtpFrameReferenceFinder::FrameDecision RtpFrameReferenceFinder::ManageFrameVp8(
    RtpFrameObject* frame) {
=======
namespace internal {
class RtpFrameReferenceFinderImpl {
 public:
  RtpFrameReferenceFinderImpl() = default;

  RtpFrameReferenceFinder::ReturnVector ManageFrame(
      std::unique_ptr<RtpFrameObject> frame);
  RtpFrameReferenceFinder::ReturnVector PaddingReceived(uint16_t seq_num);
  void ClearTo(uint16_t seq_num);

 private:
  using RefFinder = absl::variant<absl::monostate,
                                  RtpGenericFrameRefFinder,
                                  RtpFrameIdOnlyRefFinder,
                                  RtpSeqNumOnlyRefFinder,
                                  RtpVp8RefFinder,
                                  RtpVp9RefFinder>;

  template <typename T>
  T& GetRefFinderAs();
  RefFinder ref_finder_;
};

RtpFrameReferenceFinder::ReturnVector RtpFrameReferenceFinderImpl::ManageFrame(
    std::unique_ptr<RtpFrameObject> frame) {
>>>>>>> 3ae09f54
  const RTPVideoHeader& video_header = frame->GetRtpVideoHeader();

  if (video_header.generic.has_value()) {
    return GetRefFinderAs<RtpGenericFrameRefFinder>().ManageFrame(
        std::move(frame), *video_header.generic);
  }

  switch (frame->codec_type()) {
    case kVideoCodecVP8: {
      const RTPVideoHeaderVP8& vp8_header =
          absl::get<RTPVideoHeaderVP8>(video_header.video_type_header);

      if (vp8_header.temporalIdx == kNoTemporalIdx ||
          vp8_header.tl0PicIdx == kNoTl0PicIdx) {
        if (vp8_header.pictureId == kNoPictureId) {
          return GetRefFinderAs<RtpSeqNumOnlyRefFinder>().ManageFrame(
              std::move(frame));
        }

        return GetRefFinderAs<RtpFrameIdOnlyRefFinder>().ManageFrame(
            std::move(frame), vp8_header.pictureId);
      }

      return GetRefFinderAs<RtpVp8RefFinder>().ManageFrame(std::move(frame));
    }
    case kVideoCodecVP9: {
      const RTPVideoHeaderVP9& vp9_header =
          absl::get<RTPVideoHeaderVP9>(video_header.video_type_header);

      if (vp9_header.temporal_idx == kNoTemporalIdx) {
        if (vp9_header.picture_id == kNoPictureId) {
          return GetRefFinderAs<RtpSeqNumOnlyRefFinder>().ManageFrame(
              std::move(frame));
        }

        return GetRefFinderAs<RtpFrameIdOnlyRefFinder>().ManageFrame(
            std::move(frame), vp9_header.picture_id);
      }

      return GetRefFinderAs<RtpVp9RefFinder>().ManageFrame(std::move(frame));
    }
    case kVideoCodecGeneric: {
      if (auto* generic_header = absl::get_if<RTPVideoHeaderLegacyGeneric>(
              &video_header.video_type_header)) {
        return GetRefFinderAs<RtpFrameIdOnlyRefFinder>().ManageFrame(
            std::move(frame), generic_header->picture_id);
      }

      return GetRefFinderAs<RtpSeqNumOnlyRefFinder>().ManageFrame(
          std::move(frame));
    }
    default: {
      return GetRefFinderAs<RtpSeqNumOnlyRefFinder>().ManageFrame(
          std::move(frame));
    }
  }
}

RtpFrameReferenceFinder::ReturnVector
RtpFrameReferenceFinderImpl::PaddingReceived(uint16_t seq_num) {
  if (auto* ref_finder = absl::get_if<RtpSeqNumOnlyRefFinder>(&ref_finder_)) {
    return ref_finder->PaddingReceived(seq_num);
  }
  return {};
}

void RtpFrameReferenceFinderImpl::ClearTo(uint16_t seq_num) {
  struct ClearToVisitor {
    void operator()(absl::monostate& ref_finder) {}
    void operator()(RtpGenericFrameRefFinder& ref_finder) {}
    void operator()(RtpFrameIdOnlyRefFinder& ref_finder) {}
    void operator()(RtpSeqNumOnlyRefFinder& ref_finder) {
      ref_finder.ClearTo(seq_num);
    }
    void operator()(RtpVp8RefFinder& ref_finder) {
      ref_finder.ClearTo(seq_num);
    }
    void operator()(RtpVp9RefFinder& ref_finder) {
      ref_finder.ClearTo(seq_num);
    }
    uint16_t seq_num;
  };

  absl::visit(ClearToVisitor{seq_num}, ref_finder_);
}

template <typename T>
T& RtpFrameReferenceFinderImpl::GetRefFinderAs() {
  if (auto* ref_finder = absl::get_if<T>(&ref_finder_)) {
    return *ref_finder;
  }
  return ref_finder_.emplace<T>();
}

}  // namespace internal

RtpFrameReferenceFinder::RtpFrameReferenceFinder(
    OnCompleteFrameCallback* frame_callback)
    : RtpFrameReferenceFinder(frame_callback, 0) {}

RtpFrameReferenceFinder::RtpFrameReferenceFinder(
    OnCompleteFrameCallback* frame_callback,
    int64_t picture_id_offset)
    : picture_id_offset_(picture_id_offset),
      frame_callback_(frame_callback),
      impl_(std::make_unique<internal::RtpFrameReferenceFinderImpl>()) {}

RtpFrameReferenceFinder::~RtpFrameReferenceFinder() = default;

void RtpFrameReferenceFinder::ManageFrame(
    std::unique_ptr<RtpFrameObject> frame) {
  // If we have cleared past this frame, drop it.
  if (cleared_to_seq_num_ != -1 &&
      AheadOf<uint16_t>(cleared_to_seq_num_, frame->first_seq_num())) {
    return;
  }
  HandOffFrames(impl_->ManageFrame(std::move(frame)));
}

void RtpFrameReferenceFinder::PaddingReceived(uint16_t seq_num) {
  HandOffFrames(impl_->PaddingReceived(seq_num));
}

void RtpFrameReferenceFinder::ClearTo(uint16_t seq_num) {
  cleared_to_seq_num_ = seq_num;
  impl_->ClearTo(seq_num);
}

void RtpFrameReferenceFinder::HandOffFrames(ReturnVector frames) {
  for (auto& frame : frames) {
    frame->id.picture_id += picture_id_offset_;
    for (size_t i = 0; i < frame->num_references; ++i) {
      frame->references[i] += picture_id_offset_;
    }

    frame_callback_->OnCompleteFrame(std::move(frame));
  }
}

}  // namespace video_coding
}  // namespace webrtc<|MERGE_RESOLUTION|>--- conflicted
+++ resolved
@@ -22,268 +22,6 @@
 
 namespace webrtc {
 namespace video_coding {
-<<<<<<< HEAD
-
-RtpFrameReferenceFinder::RtpFrameReferenceFinder(
-    OnCompleteFrameCallback* frame_callback)
-    : RtpFrameReferenceFinder(frame_callback, 0) {}
-
-RtpFrameReferenceFinder::RtpFrameReferenceFinder(
-    OnCompleteFrameCallback* frame_callback,
-    int64_t picture_id_offset)
-    : last_picture_id_(-1),
-      current_ss_idx_(0),
-      cleared_to_seq_num_(-1),
-      frame_callback_(frame_callback),
-      picture_id_offset_(picture_id_offset) {}
-
-RtpFrameReferenceFinder::~RtpFrameReferenceFinder() = default;
-
-//判断帧间参考关系。若当前帧的参考帧没到，继续等。
-//管理这个帧,直到:
-//- 已有关于这个帧的所有references的信息,然后frame_callback_会被调用
-//- 已有太多缓存的帧(超过了kMaxStashedFrames),那么丢弃这个帧
-//- 被ClearTo声明为要cleared的,那么也丢弃它
-void RtpFrameReferenceFinder::ManageFrame(
-    std::unique_ptr<RtpFrameObject> frame) {
-  // If we have cleared past this frame, drop it.
-  //已经被clear过的，直接放弃
-  if (cleared_to_seq_num_ != -1 &&
-      AheadOf<uint16_t>(cleared_to_seq_num_, frame->first_seq_num())) {
-    return;
-  }
-
-  FrameDecision decision = ManageFrameInternal(frame.get());
-
-  switch (decision) {
-    case kStash:
-      if (stashed_frames_.size() > kMaxStashedFrames)
-        stashed_frames_.pop_back();
-      stashed_frames_.push_front(std::move(frame));
-      break;
-    case kHandOff:
-      HandOffFrame(std::move(frame));
-      RetryStashedFrames();
-      break;
-    case kDrop:
-      break;
-  }
-}
-
-//重试缓存的帧，直到找不到更多完整的帧。
-void RtpFrameReferenceFinder::RetryStashedFrames() {
-  bool complete_frame = false;
-  do {
-    complete_frame = false;
-    for (auto frame_it = stashed_frames_.begin();
-         frame_it != stashed_frames_.end();) {
-      FrameDecision decision = ManageFrameInternal(frame_it->get());
-
-      switch (decision) {
-        case kStash:
-          ++frame_it;
-          break;
-        case kHandOff:
-          complete_frame = true;
-          HandOffFrame(std::move(*frame_it));
-          ABSL_FALLTHROUGH_INTENDED;
-        case kDrop:
-          frame_it = stashed_frames_.erase(frame_it);
-      }
-    }
-  } while (complete_frame);
-}
-
-//交接frame数据,调用onCompleteFrame
-void RtpFrameReferenceFinder::HandOffFrame(
-    std::unique_ptr<RtpFrameObject> frame) {
-  frame->id.picture_id += picture_id_offset_;
-  for (size_t i = 0; i < frame->num_references; ++i) {
-    frame->references[i] += picture_id_offset_;
-  }
-
-  frame_callback_->OnCompleteFrame(std::move(frame));
-}
-
-//管理Frame的内部方法,针对不同类型的编码格式(VP8/VP9/Generic)选择方法
-RtpFrameReferenceFinder::FrameDecision
-RtpFrameReferenceFinder::ManageFrameInternal(RtpFrameObject* frame) {
-  if (const absl::optional<RTPVideoHeader::GenericDescriptorInfo>&
-          generic_descriptor = frame->GetRtpVideoHeader().generic) {
-    return ManageFrameGeneric(frame, *generic_descriptor);
-  }
-
-  switch (frame->codec_type()) {
-    case kVideoCodecVP8:
-      return ManageFrameVp8(frame);
-    case kVideoCodecVP9:
-      return ManageFrameVp9(frame);
-    case kVideoCodecGeneric:
-      if (auto* generic_header = absl::get_if<RTPVideoHeaderLegacyGeneric>(
-              &frame->GetRtpVideoHeader().video_type_header)) {
-        return ManageFramePidOrSeqNum(frame, generic_header->picture_id);
-      }
-      ABSL_FALLTHROUGH_INTENDED;
-    default:
-      return ManageFramePidOrSeqNum(frame, kNoPictureId);
-  }
-}
-
-//通知已接收到填充，引用查找程序可能需要它来计算帧的引用。
-void RtpFrameReferenceFinder::PaddingReceived(uint16_t seq_num) {
-  auto clean_padding_to =
-      stashed_padding_.lower_bound(seq_num - kMaxPaddingAge);
-  stashed_padding_.erase(stashed_padding_.begin(), clean_padding_to);
-  stashed_padding_.insert(seq_num);
-  UpdateLastPictureIdWithPadding(seq_num);
-  RetryStashedFrames();
-}
-
-//清除包含早于|seq_num|的包的所有隐藏帧。
-void RtpFrameReferenceFinder::ClearTo(uint16_t seq_num) {
-  cleared_to_seq_num_ = seq_num;
-
-  auto it = stashed_frames_.begin();
-  while (it != stashed_frames_.end()) {
-  	//cleared_to_seq_num_比frame的seqNum大,则erase
-    if (AheadOf<uint16_t>(cleared_to_seq_num_, (*it)->first_seq_num())) {
-      it = stashed_frames_.erase(it);
-    } else {
-      ++it;
-    }
-  }
-}
-
-void RtpFrameReferenceFinder::UpdateLastPictureIdWithPadding(uint16_t seq_num) {
-  auto gop_seq_num_it = last_seq_num_gop_.upper_bound(seq_num);
-
-  // If this padding packet "belongs" to a group of pictures that we don't track
-  // anymore, do nothing.
-  if (gop_seq_num_it == last_seq_num_gop_.begin())
-    return;
-  --gop_seq_num_it;
-
-  // Calculate the next contiuous sequence number and search for it in
-  // the padding packets we have stashed.
-  uint16_t next_seq_num_with_padding = gop_seq_num_it->second.second + 1;
-  auto padding_seq_num_it =
-      stashed_padding_.lower_bound(next_seq_num_with_padding);
-
-  // While there still are padding packets and those padding packets are
-  // continuous, then advance the "last-picture-id-with-padding" and remove
-  // the stashed padding packet.
-  while (padding_seq_num_it != stashed_padding_.end() &&
-         *padding_seq_num_it == next_seq_num_with_padding) {
-    gop_seq_num_it->second.second = next_seq_num_with_padding;
-    ++next_seq_num_with_padding;
-    padding_seq_num_it = stashed_padding_.erase(padding_seq_num_it);
-  }
-
-  // In the case where the stream has been continuous without any new keyframes
-  // for a while there is a risk that new frames will appear to be older than
-  // the keyframe they belong to due to wrapping sequence number. In order
-  // to prevent this we advance the picture id of the keyframe every so often.
-  if (ForwardDiff(gop_seq_num_it->first, seq_num) > 10000) {
-    auto save = gop_seq_num_it->second;
-    last_seq_num_gop_.clear();
-    last_seq_num_gop_[seq_num] = save;
-  }
-}
-
-RtpFrameReferenceFinder::FrameDecision
-RtpFrameReferenceFinder::ManageFrameGeneric(
-    RtpFrameObject* frame,
-    const RTPVideoHeader::GenericDescriptorInfo& descriptor) {
-  frame->id.picture_id = descriptor.frame_id;
-  frame->id.spatial_layer = descriptor.spatial_index;
-
-  if (EncodedFrame::kMaxFrameReferences < descriptor.dependencies.size()) {
-    RTC_LOG(LS_WARNING) << "Too many dependencies in generic descriptor.";
-    return kDrop;
-  }
-
-  frame->num_references = descriptor.dependencies.size();
-  for (size_t i = 0; i < descriptor.dependencies.size(); ++i)
-    frame->references[i] = descriptor.dependencies[i];
-
-  return kHandOff;
-}
-
-RtpFrameReferenceFinder::FrameDecision
-RtpFrameReferenceFinder::ManageFramePidOrSeqNum(RtpFrameObject* frame,
-                                                int picture_id) {
-  // If |picture_id| is specified then we use that to set the frame references,
-  // otherwise we use sequence number.
-  if (picture_id != kNoPictureId) {
-    frame->id.picture_id = unwrapper_.Unwrap(picture_id & 0x7FFF);
-    frame->num_references =
-        frame->frame_type() == VideoFrameType::kVideoFrameKey ? 0 : 1;
-    frame->references[0] = frame->id.picture_id - 1;
-    return kHandOff;
-  }
-
-  if (frame->frame_type() == VideoFrameType::kVideoFrameKey) {
-    last_seq_num_gop_.insert(std::make_pair(
-        frame->last_seq_num(),
-        std::make_pair(frame->last_seq_num(), frame->last_seq_num())));
-  }
-
-  // We have received a frame but not yet a keyframe, stash this frame.
-  if (last_seq_num_gop_.empty())
-    return kStash;
-
-  // Clean up info for old keyframes but make sure to keep info
-  // for the last keyframe.
-  auto clean_to = last_seq_num_gop_.lower_bound(frame->last_seq_num() - 100);
-  for (auto it = last_seq_num_gop_.begin();
-       it != clean_to && last_seq_num_gop_.size() > 1;) {
-    it = last_seq_num_gop_.erase(it);
-  }
-
-  // Find the last sequence number of the last frame for the keyframe
-  // that this frame indirectly references.
-  auto seq_num_it = last_seq_num_gop_.upper_bound(frame->last_seq_num());
-  if (seq_num_it == last_seq_num_gop_.begin()) {
-    RTC_LOG(LS_WARNING) << "Generic frame with packet range ["
-                        << frame->first_seq_num() << ", "
-                        << frame->last_seq_num()
-                        << "] has no GoP, dropping frame.";
-    return kDrop;
-  }
-  seq_num_it--;
-
-  // Make sure the packet sequence numbers are continuous, otherwise stash
-  // this frame.
-  uint16_t last_picture_id_gop = seq_num_it->second.first;
-  uint16_t last_picture_id_with_padding_gop = seq_num_it->second.second;
-  if (frame->frame_type() == VideoFrameType::kVideoFrameDelta) {
-    uint16_t prev_seq_num = frame->first_seq_num() - 1;
-
-    if (prev_seq_num != last_picture_id_with_padding_gop)
-      return kStash;
-  }
-
-  RTC_DCHECK(AheadOrAt(frame->last_seq_num(), seq_num_it->first));
-
-  // Since keyframes can cause reordering we can't simply assign the
-  // picture id according to some incrementing counter.
-  frame->id.picture_id = frame->last_seq_num();
-  frame->num_references =
-      frame->frame_type() == VideoFrameType::kVideoFrameDelta;
-  frame->references[0] = rtp_seq_num_unwrapper_.Unwrap(last_picture_id_gop);
-  if (AheadOf<uint16_t>(frame->id.picture_id, last_picture_id_gop)) {
-    seq_num_it->second.first = frame->id.picture_id;
-    seq_num_it->second.second = frame->id.picture_id;
-  }
-
-  UpdateLastPictureIdWithPadding(frame->id.picture_id);
-  frame->id.picture_id = rtp_seq_num_unwrapper_.Unwrap(frame->id.picture_id);
-  return kHandOff;
-}
-
-RtpFrameReferenceFinder::FrameDecision RtpFrameReferenceFinder::ManageFrameVp8(
-    RtpFrameObject* frame) {
-=======
 namespace internal {
 class RtpFrameReferenceFinderImpl {
  public:
@@ -309,7 +47,6 @@
 
 RtpFrameReferenceFinder::ReturnVector RtpFrameReferenceFinderImpl::ManageFrame(
     std::unique_ptr<RtpFrameObject> frame) {
->>>>>>> 3ae09f54
   const RTPVideoHeader& video_header = frame->GetRtpVideoHeader();
 
   if (video_header.generic.has_value()) {
